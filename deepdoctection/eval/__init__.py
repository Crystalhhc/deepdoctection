# -*- coding: utf-8 -*-
# File: __init__.py

# Copyright 2021 Dr. Janis Meyer. All rights reserved.
#
# Licensed under the Apache License, Version 2.0 (the "License");
# you may not use this file except in compliance with the License.
# You may obtain a copy of the License at
#
#     http://www.apache.org/licenses/LICENSE-2.0
#
# Unless required by applicable law or agreed to in writing, software
# distributed under the License is distributed on an "AS IS" BASIS,
# WITHOUT WARRANTIES OR CONDITIONS OF ANY KIND, either express or implied.
# See the License for the specific language governing permissions and
# limitations under the License.

"""
Init file for eval package. Contains metrics (customized for special tasks), evaluators and tensorpack related callbacks
for training.
"""

from .accmetric import *
from .base import *
from .cocometric import *
from .eval import *
<<<<<<< HEAD
from .registry import *
from .tedsmetric import *
=======
from .tedsmetric import *
from .registry import *
>>>>>>> ef0e19b8
<|MERGE_RESOLUTION|>--- conflicted
+++ resolved
@@ -24,10 +24,6 @@
 from .base import *
 from .cocometric import *
 from .eval import *
-<<<<<<< HEAD
-from .registry import *
-from .tedsmetric import *
-=======
 from .tedsmetric import *
 from .registry import *
->>>>>>> ef0e19b8
+from .tedsmetric import *