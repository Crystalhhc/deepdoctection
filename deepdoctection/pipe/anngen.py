--- conflicted
+++ resolved
@@ -116,11 +116,7 @@
         """
         self.assert_datapoint_passed()
         assert detect_result.class_id
-<<<<<<< HEAD
-        assert isinstance(detect_result.box, (list,np.ndarray))
-=======
         assert isinstance(detect_result.box,(list,np.ndarray))
->>>>>>> 6e8e2faa
         detect_result.class_id = self.maybe_map_category_id(detect_result.class_id)
         with MappingContextManager(dp_name=str(detect_result)) as annotation_context:
             box = BoundingBox(
