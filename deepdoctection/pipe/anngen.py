# -*- coding: utf-8 -*-
# File: anngen.py

# Copyright 2021 Dr. Janis Meyer. All rights reserved.
#
# Licensed under the Apache License, Version 2.0 (the "License");
# you may not use this file except in compliance with the License.
# You may obtain a copy of the License at
#
#     http://www.apache.org/licenses/LICENSE-2.0
#
# Unless required by applicable law or agreed to in writing, software
# distributed under the License is distributed on an "AS IS" BASIS,
# WITHOUT WARRANTIES OR CONDITIONS OF ANY KIND, either express or implied.
# See the License for the specific language governing permissions and
# limitations under the License.

"""
Module for datapoint populating helpers
"""
from dataclasses import asdict
from typing import Dict, List, Mapping, Optional, Union

import numpy as np

from ..datapoint.annotation import CategoryAnnotation, ContainerAnnotation, ImageAnnotation, SummaryAnnotation
from ..datapoint.box import BoundingBox, local_to_global_coords, rescale_coords
from ..datapoint.image import Image
from ..extern.base import DetectionResult
from ..mapper.maputils import MappingContextManager
from ..utils.settings import ObjectTypes, Relationships


class DatapointManager:
    """
    Class whose methods provide an API for manipulating image datapoints. This includes the creation and storage of
    annotations in the cache of the image but also in the annotations themselves.

    When the image is transferred, the annotations are stored in a cache dictionary so that access via the annotation ID
    can be performed efficiently.

    The manager is part of each `PipelineComponent`.
    """

    def __init__(self, service_id: str, model_id: Optional[str] = None) -> None:
        self._datapoint: Optional[Image] = None
        self._cache_anns: Dict[str, ImageAnnotation] = {}
        self.datapoint_is_passed: bool = False
        self.category_id_mapping: Optional[Mapping[int, int]] = None
        self.service_id = service_id
        self.model_id = model_id
        self.session_id: Optional[str] = None

    @property
    def datapoint(self) -> Image:
        """
        datapoint
        """
        if self._datapoint is not None:
            return self._datapoint
        raise ValueError("No datapoint passed")

    @datapoint.setter
    def datapoint(self, dp: Image) -> None:
        """
        datapoint
        """
        self._datapoint = dp
        self._cache_anns = {ann.annotation_id: ann for ann in dp.get_annotation()}
        self.datapoint_is_passed = True

    def assert_datapoint_passed(self) -> None:
        """
        assert that datapoint is passed
        """
        assert self.datapoint_is_passed, "Pass datapoint to  DatapointManager before creating anns"

    def maybe_map_category_id(self, category_id: Union[str, int]) -> int:
        """
        Maps categories if a category id mapping is provided in `__init__`.

        :param category_id: category id via integer or string.
        :return: mapped category id
        """
        if self.category_id_mapping is None:
            return int(category_id)
        return self.category_id_mapping[int(category_id)]

    def set_category_id_mapping(self, category_id_mapping: Mapping[int, int]) -> None:
        """
        In many cases the category ids sent back from a model have to be modified. Pass a mapping from model
        category ids to target annotation category ids.

        :param category_id_mapping: A mapping of model category ids (sent from DetectionResult) to category ids (saved
                                    in annotations)
        """
        self.category_id_mapping = category_id_mapping

    def set_image_annotation(
        self,
        detect_result: DetectionResult,
        to_annotation_id: Optional[str] = None,
        to_image: bool = False,
        crop_image: bool = False,
        detect_result_max_width: Optional[float] = None,
        detect_result_max_height: Optional[float] = None,
    ) -> Optional[str]:
        """
        Creating an image annotation from a raw `DetectionResult` dataclass. Beside dumping the annotation to the
        `ImageAnnotation` cache you can also dump the annotation to the `image` of an annotation with given
        `annotation_id`. This is handy if, you know, you want to send the sub image to a subsequent pipeline component.

        Moreover, it is possible to generate an Image of the given raw annotation and store it in its `image`. The
        resulting image is given as a sub image of `self` defined by it bounding box coordinates. Use `crop_image`
        to explicitly store the sub image as numpy array.

        :param detect_result: A `DetectionResult` in general coming from ObjectDetector
        :param to_annotation_id: Will dump the created image annotation to `image` of the given annotation_id.
                                 Requires the to_annotation to have a not `None` image.
        :param to_image: If True will populate `image`.
        :param crop_image: Makes only sense if to_image=True and if a numpy array is stored in the original image.
                           Will generate `Image.image`.
        :param detect_result_max_width: If detect result has a different scaling scheme from the image it refers to,
                                        pass the max width possible so coords can be rescaled.
        :param detect_result_max_height: If detect result has a different scaling scheme from the image it refers to,
                                        pass the max height possible so coords can be rescaled.
        :return: the annotation_id of the generated image annotation
        """
        self.assert_datapoint_passed()
        if detect_result.class_id is None:
            raise ValueError("class_id of detect_result cannot be None")
        if not isinstance(detect_result.box, (list, np.ndarray)):
            raise TypeError(
                f"detect_result.box must be of type list or np.ndarray, but is of type {(type(detect_result.box))}"
            )
        detect_result.class_id = self.maybe_map_category_id(detect_result.class_id)
        with MappingContextManager(
            dp_name=self.datapoint.file_name, filter_level="annotation", detect_result=asdict(detect_result)
        ) as annotation_context:
            box = BoundingBox(
                ulx=detect_result.box[0],
                uly=detect_result.box[1],
                lrx=detect_result.box[2],
                lry=detect_result.box[3],
                absolute_coords=detect_result.absolute_coords,
            )
            if detect_result_max_width and detect_result_max_height:
                box = rescale_coords(
                    box,
                    detect_result_max_width,
                    detect_result_max_height,
                    self.datapoint.width,
                    self.datapoint.height,
                )
            ann = ImageAnnotation(
                category_name=detect_result.class_name,
                bounding_box=box,
                category_id=str(detect_result.class_id),
                score=detect_result.score,
                service_id=self.service_id,
                model_id=self.model_id,
                session_id=self.session_id,
            )
            if to_annotation_id is not None:
                parent_ann = self._cache_anns[to_annotation_id]
                if parent_ann.image is None:
                    raise ValueError("image cannot be None")
                parent_ann.image.dump(ann)
                parent_ann.image.image_ann_to_image(ann.annotation_id)
                ann_global_box = local_to_global_coords(
                    ann.bounding_box, parent_ann.get_bounding_box(self.datapoint.image_id)  # type: ignore
                )
                if ann.image is None:
                    raise ValueError("image cannot be None")
                ann.image.set_embedding(parent_ann.annotation_id, ann.bounding_box)
                ann.image.set_embedding(self.datapoint.image_id, ann_global_box)
                parent_ann.dump_relationship(Relationships.child, ann.annotation_id)

            self.datapoint.dump(ann)
            self._cache_anns[ann.annotation_id] = ann

            if to_image and to_annotation_id is None:
                self.datapoint.image_ann_to_image(annotation_id=ann.annotation_id, crop_image=crop_image)

        if annotation_context.context_error:
            return None
        return ann.annotation_id

    def set_category_annotation(
        self,
        category_name: ObjectTypes,
        category_id: Optional[Union[str, int]],
        sub_cat_key: ObjectTypes,
        annotation_id: str,
        score: Optional[float] = None,
    ) -> Optional[str]:
        """
        Create a category annotation and dump it as sub category to an already created annotation.

        :param category_name: category name
        :param category_id: category id
        :param sub_cat_key: the key to dump the created annotation to.
        :param annotation_id: id, of the parent annotation. Currently, this can only be an image annotation.
        :param score: Add a score.
        :return: the annotation_id of the generated category annotation
        """
        self.assert_datapoint_passed()
        with MappingContextManager(
            dp_name=self.datapoint.file_name,
            filter_level="annotation",
            category_annotation={
                "category_name": category_name.value,
                "sub_cat_key": sub_cat_key.value,
                "annotation_id": annotation_id,
            },
        ) as annotation_context:
            cat_ann = CategoryAnnotation(
                category_name=category_name,
                category_id=str(category_id),
                score=score,
                service_id=self.service_id,
                model_id=self.model_id,
                session_id=self.session_id,
            )
            self._cache_anns[annotation_id].dump_sub_category(sub_cat_key, cat_ann)
        if annotation_context.context_error:
            return None
        return cat_ann.annotation_id

    def set_container_annotation(
        self,
        category_name: ObjectTypes,
        category_id: Optional[Union[str, int]],
        sub_cat_key: ObjectTypes,
        annotation_id: str,
        value: Union[str, List[str]],
        score: Optional[float] = None,
    ) -> Optional[str]:
        """
        Create a container annotation and dump it as sub category to an already created annotation.

        :param category_name: category name
        :param category_id: category id
        :param sub_cat_key: the key to dump the created annotation to.
        :param annotation_id: id, of the parent annotation. Currently, this can only be an image annotation.
        :param value: A value to store
        :param score: Add a score.
        :return: annotation_id of the generated container annotation
        """
        self.assert_datapoint_passed()
        with MappingContextManager(
            dp_name=self.datapoint.file_name,
            filter_level="annotation",
            container_annotation={
                "category_name": category_name.value,
                "sub_cat_key": sub_cat_key.value,
                "annotation_id": annotation_id,
                "value": str(value),
            },
        ) as annotation_context:
            cont_ann = ContainerAnnotation(
                category_name=category_name,
                category_id=str(category_id),
                value=value,
                score=score,
                service_id=self.service_id,
                model_id=self.model_id,
                session_id=self.session_id,
            )
            self._cache_anns[annotation_id].dump_sub_category(sub_cat_key, cont_ann)
        if annotation_context.context_error:
            return None
        return cont_ann.annotation_id

    def set_summary_annotation(
        self,
        summary_key: ObjectTypes,
        summary_name: ObjectTypes,
        summary_number: Optional[int] = None,
        summary_value: Optional[str] = None,
        summary_score: Optional[float] = None,
        annotation_id: Optional[str] = None,
    ) -> Optional[str]:
        """
        Creates a sub category of a summary annotation. If a summary of the given `annotation_id` does not exist, it
        will create a new one.
        :param summary_key: will store the category annotation as sub category
        :param summary_name: will create the summary name as category name
        :param summary_number: will store the value in category_id.
        :param summary_value: will create a ContainerAnnotation and store the corresponding value
        :param summary_score: will store the score
        :param annotation_id: id of the parent annotation. Note, that the parent annotation must have `image` to
        be not None.
        :return: `annotation_id` of the generated category annotation
        """
        self.assert_datapoint_passed()
        if annotation_id is not None:
            image = self._cache_anns[annotation_id].image
        else:
            image = self.datapoint
        assert image is not None, image
        if image.summary is None:
            image.summary = SummaryAnnotation()

        ann: Union[CategoryAnnotation, ContainerAnnotation]
        with MappingContextManager(
            dp_name=annotation_id,
            filter_level="annotation",
            summary_annotation={
                "summary_key": summary_key.value,
                "summary_name": summary_name.value,
                "summary_value": summary_value,
                "annotation_id": annotation_id,
            },
        ) as annotation_context:
            if summary_value is not None:
                ann = ContainerAnnotation(
                    category_name=summary_name,
                    category_id=str(summary_number) if summary_number is not None else "",
                    value=summary_value,
                    score=summary_score,
                    service_id=self.service_id,
                    model_id=self.model_id,
                    session_id=self.session_id,
                )
            else:
                ann = CategoryAnnotation(
                    category_name=summary_name,
                    category_id=str(summary_number) if summary_number is not None else "",
                    score=summary_score,
<<<<<<< HEAD
                    service_id=self.service_id,
                    model_id=self.model_id,
                    session_id=self.session_id,
=======
>>>>>>> bbcddfa7
                )
            image.summary.dump_sub_category(summary_key, ann, image.image_id)

        if annotation_context.context_error:
            return None
        return ann.annotation_id

    def deactivate_annotation(self, annotation_id: str) -> None:
        """
        Deactivate annotation by given annotation_id

        :param annotation_id: annotation_id
        """
        ann = self._cache_anns[annotation_id]
        ann.deactivate()

    def get_annotation(self, annotation_id: str) -> ImageAnnotation:
        """get single `ImageAnnotation`"""
        return self._cache_anns[annotation_id]<|MERGE_RESOLUTION|>--- conflicted
+++ resolved
@@ -328,12 +328,10 @@
                     category_name=summary_name,
                     category_id=str(summary_number) if summary_number is not None else "",
                     score=summary_score,
-<<<<<<< HEAD
                     service_id=self.service_id,
                     model_id=self.model_id,
                     session_id=self.session_id,
-=======
->>>>>>> bbcddfa7
+
                 )
             image.summary.dump_sub_category(summary_key, ann, image.image_id)
 
