--- conflicted
+++ resolved
@@ -460,7 +460,6 @@
         DoctrTextRecognizer.load_model(path_weights, doctr_predictor, device_str, lib)
         return doctr_predictor
 
-<<<<<<< HEAD
     @staticmethod
     def get_name(path_weights: str, architecture: str) -> str:
         """Returns the name of the model"""
@@ -470,9 +469,6 @@
     def auto_select_lib() -> Literal["PT", "TF"]:
         """Auto select the DL library from the installed and from environment variables"""
         return auto_select_lib_for_doctr()
-
-=======
->>>>>>> bbcddfa7
 
 class DocTrRotationTransformer(ImageTransformer):
     """
