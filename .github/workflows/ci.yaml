--- conflicted
+++ resolved
@@ -4,12 +4,9 @@
 
 on:
   push:
-<<<<<<< HEAD
-    branches: [ master, metrics]
-=======
->>>>>>> fcc8757a
+    branches: [ master]
   pull_request:
-    branches: [ master, dataflow ]
+    branches: [ master ]
 
 permissions:
   contents: read
